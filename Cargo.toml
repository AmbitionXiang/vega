[package]
name = "native_spark"
version = "0.1.0"
authors = ["raja <rajasekar3eg@gmail.com>"]
edition = "2018"

build = "build.rs"

[lib]
name = "native_spark"

[features]
aws_connectors = ["rusoto_core", "rusoto_s3"]

[dependencies]
crossbeam = "0.7.3"
fasthash = "0.4.0"
futures = "0.3"
hyper = "0.13.2"
http = "0.2.0"
itertools = "0.8.2"
num_cpus = "1.12.0"
log = "0.4.8"
reqwest = "0.9.24"
once_cell = "1.3.1"
parking_lot = { version = "0.10.0", features = ["serde"] }
simplelog = "0.7.4"
thiserror = "1.0.10"
threadpool = "1.7.1"
toml = "0.5.6"
tokio = { version = "0.2", features = ["rt-threaded", "sync", "time"] }
uuid = { version = "0.8", features = ["v4"] }
regex = "1.3.4"

# randomness
rand = "0.7.3"
rand_distr = "0.2"
rand_pcg = "0.2"

# serialization
bincode = "1.2.1"
capnp = "0.12.1"
serde = { version = "1.0.104", features = ["rc"] }
serde_closure = "^0.2.9"
serde_derive = "1.0.104"
uriparse = "0.6.1"

# dynamic typing
downcast-rs = "1.1.1"
<<<<<<< HEAD
dyn-clone = "1.0.1"
=======
dyn-clone = "1.0"
>>>>>>> f06b7be5
serde_traitobject = "0.2.4"

# optional features
## aws
rusoto_core = { version = "0.42", optional = true }
rusoto_s3 = { version = "0.42", optional = true }
# rusoto_core = { version = "0.42", optional = false }
# rusoto_s3 = { version = "0.42", optional = false }

[dependencies.clap]
version = "2.33"
default-features = false

[build-dependencies]
capnpc = "0.12.0"

[dev-dependencies]
chrono = "0.4.10"
parquet = "0.15.1"
tempfile = "3"
tokio = { version = "^0.2", features = ["macros"] }<|MERGE_RESOLUTION|>--- conflicted
+++ resolved
@@ -30,7 +30,6 @@
 toml = "0.5.6"
 tokio = { version = "0.2", features = ["rt-threaded", "sync", "time"] }
 uuid = { version = "0.8", features = ["v4"] }
-regex = "1.3.4"
 
 # randomness
 rand = "0.7.3"
@@ -47,11 +46,7 @@
 
 # dynamic typing
 downcast-rs = "1.1.1"
-<<<<<<< HEAD
 dyn-clone = "1.0.1"
-=======
-dyn-clone = "1.0"
->>>>>>> f06b7be5
 serde_traitobject = "0.2.4"
 
 # optional features
