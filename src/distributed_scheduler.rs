use std::any::Any;
use std::collections::{btree_set::BTreeSet, vec_deque::VecDeque, HashMap, HashSet};
use std::iter::FromIterator;
use std::net::{Ipv4Addr, SocketAddrV4};
use std::sync::{
    atomic::{AtomicUsize, Ordering},
    Arc,
};
use std::time::{Duration, Instant};

use crate::dag_scheduler::{CompletionEvent, TastEndReason};
use crate::dependency::ShuffleDependencyTrait;
use crate::env;
use crate::error::{Error, Result};
use crate::job::{Job, JobTracker};
use crate::local_scheduler::LocalScheduler;
use crate::map_output_tracker::MapOutputTracker;
use crate::rdd::{Rdd, RddBase};
use crate::result_task::ResultTask;
use crate::scheduler::{EventQueue, NativeScheduler};
use crate::serializable_traits::{Data, SerFunc};
use crate::serialized_data_capnp::serialized_data;
use crate::shuffle::ShuffleMapTask;
use crate::stage::Stage;
use crate::task::{TaskBase, TaskContext, TaskOption, TaskResult};
use crate::utils;
use capnp::message::ReaderOptions;
use capnp_futures::serialize as capnp_serialize;
use dashmap::DashMap;
use parking_lot::Mutex;
use tokio::net::TcpStream;
use tokio_util::compat::{Tokio02AsyncReadCompatExt, Tokio02AsyncWriteCompatExt};

const CAPNP_BUF_READ_OPTS: ReaderOptions = ReaderOptions {
    traversal_limit_in_words: std::u64::MAX,
    nesting_limit: 64,
};

// Just for now, creating an entire scheduler functions without dag scheduler trait.
// Later change it to extend from dag scheduler.
#[derive(Clone, Default)]
pub struct DistributedScheduler {
    max_failures: usize,
    attempt_id: Arc<AtomicUsize>,
    resubmit_timeout: u128,
    poll_timeout: u64,
    event_queues: EventQueue,
    next_job_id: Arc<AtomicUsize>,
    next_run_id: Arc<AtomicUsize>,
    next_task_id: Arc<AtomicUsize>,
    next_stage_id: Arc<AtomicUsize>,
    stage_cache: Arc<DashMap<usize, Stage>>,
    shuffle_to_map_stage: Arc<DashMap<usize, Stage>>,
    cache_locs: Arc<DashMap<usize, Vec<Vec<Ipv4Addr>>>>,
    master: bool,
    framework_name: String,
    is_registered: bool, //TODO check if it is necessary
    active_jobs: HashMap<usize, Job>,
    active_job_queue: Vec<Job>,
    taskid_to_jobid: HashMap<String, usize>,
    taskid_to_slaveid: HashMap<String, String>,
    job_tasks: HashMap<usize, HashSet<String>>,
    slaves_with_executors: HashSet<String>,
    server_uris: Arc<Mutex<VecDeque<SocketAddrV4>>>,
    port: u16,
    map_output_tracker: MapOutputTracker,
    // TODO fix proper locking mechanism
    scheduler_lock: Arc<Mutex<bool>>,
}

impl DistributedScheduler {
    pub fn new(
        max_failures: usize,
        master: bool,
        servers: Option<Vec<SocketAddrV4>>,
        port: u16,
    ) -> Self {
        log::debug!(
            "starting distributed scheduler @ port {} (in master mode: {})",
            port,
            master,
        );
        DistributedScheduler {
            max_failures,
            attempt_id: Arc::new(AtomicUsize::new(0)),
            resubmit_timeout: 2000,
            poll_timeout: 50,
            event_queues: Arc::new(DashMap::new()),
            next_job_id: Arc::new(AtomicUsize::new(0)),
            next_run_id: Arc::new(AtomicUsize::new(0)),
            next_task_id: Arc::new(AtomicUsize::new(0)),
            next_stage_id: Arc::new(AtomicUsize::new(0)),
            stage_cache: Arc::new(DashMap::new()),
            shuffle_to_map_stage: Arc::new(DashMap::new()),
            cache_locs: Arc::new(DashMap::new()),
            master,
            framework_name: "native_spark".to_string(),
            is_registered: true, //TODO check if it is necessary
            active_jobs: HashMap::new(),
            active_job_queue: Vec::new(),
            taskid_to_jobid: HashMap::new(),
            taskid_to_slaveid: HashMap::new(),
            job_tasks: HashMap::new(),
            slaves_with_executors: HashSet::new(),
            server_uris: if let Some(servers) = servers {
                Arc::new(Mutex::new(VecDeque::from_iter(servers)))
            } else {
                Arc::new(Mutex::new(VecDeque::new()))
            },
            port,
            map_output_tracker: env::Env::get().map_output_tracker.clone(),
            scheduler_lock: Arc::new(Mutex::new(true)),
        }
    }

    fn task_ended(
        event_queues: Arc<DashMap<usize, VecDeque<CompletionEvent>>>,
        task: Box<dyn TaskBase>,
        reason: TastEndReason,
        result: Box<dyn Any + Send + Sync>,
        //TODO accumvalues needs to be done
    ) {
        let result = Some(result);
        if let Some(mut queue) = event_queues.get_mut(&(task.get_run_id())) {
            queue.push_back(CompletionEvent {
                task,
                reason,
                result,
                accum_updates: HashMap::new(),
            });
        } else {
            log::debug!("ignoring completion event for DAG Job");
        }
    }

    pub fn run_job<T: Data, U: Data, F>(
        self: Arc<Self>,
        func: Arc<F>,
        final_rdd: Arc<dyn Rdd<Item = T>>,
        partitions: Vec<usize>,
        allow_local: bool,
    ) -> Result<Vec<U>>
    where
        F: SerFunc((TaskContext, Box<dyn Iterator<Item = T>>)) -> U,
    {
        // acquiring lock so that only one job can run a same time this lock is just
        // a temporary patch for preventing multiple jobs to update cache locks which affects
        // construction of dag task graph. dag task graph construction need to be altered
        let _lock = self.scheduler_lock.lock();
        let jt = JobTracker::from_scheduler(&*self, func, final_rdd.clone(), partitions);

        //TODO update cache

        if allow_local {
            if let Some(result) = LocalScheduler::local_execution(jt.clone())? {
                return Ok(result);
            }
        }

        self.event_queues.insert(jt.run_id, VecDeque::new());

        let self_clone = Arc::clone(&self);
        let jt_clone = jt.clone();
        // run in async executor
        let executor = env::Env::get_async_handle();
        let results = executor.enter(move || {
            let self_borrow = &*self_clone;
            let jt = jt_clone;
            let mut results: Vec<Option<U>> = (0..jt.num_output_parts).map(|_| None).collect();
            let mut fetch_failure_duration = Duration::new(0, 0);

            self_borrow.submit_stage(jt.final_stage.clone(), jt.clone());
            utils::yield_tokio_futures();
            log::debug!(
                "pending stages and tasks: {:?}",
                jt.pending_tasks
                    .lock()
                    .iter()
                    .map(|(k, v)| (k.id, v.iter().map(|x| x.get_task_id()).collect::<Vec<_>>()))
                    .collect::<Vec<_>>()
            );

            let mut num_finished = 0;
            while num_finished != jt.num_output_parts {
                let event_option = self_borrow.wait_for_event(jt.run_id, self_borrow.poll_timeout);
                let start_time = Instant::now();

                if let Some(evt) = event_option {
                    log::debug!("event starting");
                    let stage = self_borrow
                        .stage_cache
                        .get(&evt.task.get_stage_id())
                        .unwrap()
                        .clone();
                    log::debug!(
                        "removing stage #{} task from pending task #{}",
                        stage.id,
                        evt.task.get_task_id()
                    );
                    jt.pending_tasks
                        .lock()
                        .get_mut(&stage)
                        .unwrap()
                        .remove(&evt.task);
                    use super::dag_scheduler::TastEndReason::*;
                    match evt.reason {
                        Success => self_borrow.on_event_success(
                            evt,
                            &mut results,
                            &mut num_finished,
                            jt.clone(),
                        ),
                        FetchFailed(failed_vals) => {
                            self_borrow.on_event_failure(
                                jt.clone(),
                                failed_vals,
                                evt.task.get_stage_id(),
                            );
                            fetch_failure_duration = start_time.elapsed();
                        }
                        _ => {
                            //TODO error handling
                        }
                    }
                }

                if !jt.failed.lock().is_empty()
                    && fetch_failure_duration.as_millis() > self_borrow.resubmit_timeout
                {
                    self_borrow.update_cache_locs();
                    for stage in jt.failed.lock().iter() {
                        self_borrow.submit_stage(stage.clone(), jt.clone());
                    }
                    utils::yield_tokio_futures();
                    jt.failed.lock().clear();
                }
            }
            results
        });

        self.event_queues.remove(&jt.run_id);
        Ok(results
            .into_iter()
            .map(|s| match s {
                Some(v) => v,
                None => panic!("some results still missing"),
            })
            .collect())
    }

    async fn receive_results<T: Data, U: Data, F, R>(
        event_queues: Arc<DashMap<usize, VecDeque<CompletionEvent>>>,
        receiver: R,
        task: TaskOption,
        target_port: u16,
    ) where
        F: SerFunc((TaskContext, Box<dyn Iterator<Item = T>>)) -> U,
        R: futures::AsyncRead + std::marker::Unpin,
    {
        let result: TaskResult = {
            let message = capnp_futures::serialize::read_message(receiver, CAPNP_BUF_READ_OPTS)
                .await
                .unwrap()
                .unwrap();
            let task_data = message.get_root::<serialized_data::Reader>().unwrap();
            log::debug!(
                "received task #{} result of {} bytes from executor @{}",
                task.get_task_id(),
                task_data.get_msg().unwrap().len(),
                target_port
            );
            bincode::deserialize(&task_data.get_msg().unwrap()).unwrap()
        };

        match task {
            TaskOption::ResultTask(tsk) => {
                let result = match result {
                    TaskResult::ResultTask(r) => r,
                    _ => panic!("wrong result type"),
                };
                if let Ok(task_final) = tsk.downcast::<ResultTask<T, U, F>>() {
                    let task_final = task_final as Box<dyn TaskBase>;
                    DistributedScheduler::task_ended(
                        event_queues,
                        task_final,
                        TastEndReason::Success,
                        // Can break in future. But actually not needed for distributed scheduler since task runs on different processes.
                        // Currently using this because local scheduler needs it. It can be solved by refactoring tasks differently for local and distributed scheduler
                        result.into_any_send_sync(),
                    );
                }
            }
            TaskOption::ShuffleMapTask(tsk) => {
                let result = match result {
                    TaskResult::ShuffleTask(r) => r,
                    _ => panic!("wrong result type"),
                };
                if let Ok(task_final) = tsk.downcast::<ShuffleMapTask>() {
                    let task_final = task_final as Box<dyn TaskBase>;
                    DistributedScheduler::task_ended(
                        event_queues,
                        task_final,
                        TastEndReason::Success,
                        result.into_any_send_sync(),
                    );
                }
            }
        };
    }
}

impl NativeScheduler for DistributedScheduler {
    fn submit_task<T: Data, U: Data, F>(
        &self,
        task: TaskOption,
        _id_in_job: usize,
        target_executor: SocketAddrV4,
    ) where
        F: SerFunc((TaskContext, Box<dyn Iterator<Item = T>>)) -> U,
    {
<<<<<<< HEAD
        if self.master {
            log::debug!("inside submit task");
            let my_attempt_id = self.attempt_id.fetch_add(1, Ordering::SeqCst);
            let event_queues = self.event_queues.clone();
            let event_queues_clone = event_queues;
            thread_pool.execute(move || {
                while let Err(_) = TcpStream::connect(&target_executor) {
                    continue;
                }
                let ser_task = task;
=======
        if !env::Configuration::get().is_driver {
            return;
        }
        log::debug!("inside submit task");
        let event_queues_clone = self.event_queues.clone();
        futures::executor::block_on(async move {
            let mut num_retries = 0;
            loop {
                match TcpStream::connect(&target_executor).await {
                    Ok(mut stream) => {
                        let (reader, writer) = stream.split();
                        let reader = reader.compat();
                        let mut writer = writer.compat_write();
                        let task_bytes = bincode::serialize(&task).unwrap();
                        log::debug!(
                            "sending task #{} of {} bytes to exec @{},",
                            task.get_task_id(),
                            task_bytes.len(),
                            target_executor.port(),
                        );
>>>>>>> 02464675

                        let mut message = capnp::message::Builder::new_default();
                        let mut task_data = message.init_root::<serialized_data::Builder>();
                        task_data.set_msg(&task_bytes);
                        capnp_serialize::write_message(&mut writer, &message)
                            .await
                            .map_err(Error::CapnpDeserialization)
                            .unwrap();

<<<<<<< HEAD
                let r = ::capnp::message::ReaderOptions {
                    traversal_limit_in_words: std::u64::MAX,
                    nesting_limit: 64,
                };
                let mut stream_r = std::io::BufReader::new(&mut stream);
                let message_reader = serialize_packed::read_message(&mut stream_r, r).unwrap();
                let task_data = message_reader
                    .get_root::<serialized_data::Reader>()
                    .unwrap();
                log::debug!(
                    "task in executor {} {} master task result len",
                    target_executor.port(),
                    task_data.get_msg().unwrap().len()
                );
                let result: TaskResult =
                    bincode::deserialize(&task_data.get_msg().unwrap()).unwrap();
                match ser_task {
                    TaskOption::ResultTask(tsk) => {
                        let result = match result {
                            TaskResult::ResultTask(r) => r,
                            _ => panic!("wrong result type"),
                        };
                        if let Ok(task_final) = tsk.downcast::<ResultTask<T, U, F>>() {
                            let task_final = task_final as Box<dyn TaskBase>;
                            DistributedScheduler::task_ended(
                                event_queues_clone,
                                task_final,
                                TastEndReason::Success,
                                // Can break in future. But actually not needed for distributed scheduler since task runs on different processes.
                                // Currently using this because local scheduler needs it. It can be solved by refactoring tasks differently for local and distributed scheduler
                                crate::serializable_traits::from_arc(result),
                            );
                        }
                    }
                    TaskOption::ShuffleMapTask(tsk) => {
                        let result = match result {
                            TaskResult::ShuffleTask(r) => r,
                            _ => panic!("wrong result type"),
                        };
                        if let Ok(task_final) = tsk.downcast::<ShuffleMapTask>() {
                            let task_final = task_final as Box<dyn TaskBase>;
                            DistributedScheduler::task_ended(
                                event_queues_clone,
                                task_final,
                                TastEndReason::Success,
                                crate::serializable_traits::from_arc(result),
                            );
=======
                        log::debug!("sent data to exec @{}", target_executor.port());

                        // receive results back
                        DistributedScheduler::receive_results::<T, U, F, _>(
                            event_queues_clone,
                            reader,
                            task,
                            target_executor.port(),
                        )
                        .await;
                        break;
                    }
                    Err(_) => {
                        if num_retries > 5 {
                            panic!("executor @{} not initialized", target_executor.port());
>>>>>>> 02464675
                        }
                        tokio::time::delay_for(Duration::from_millis(20)).await;
                        num_retries += 1;
                        continue;
                    }
                }
            }
        });
    }

    fn next_executor_server(&self, task: &dyn TaskBase) -> SocketAddrV4 {
        if !task.is_pinned() {
            // pick the first available server
            let socket_addrs = self.server_uris.lock().pop_back().unwrap();
            self.server_uris.lock().push_front(socket_addrs);
            socket_addrs
        } else {
            // seek and pick the selected host
            let servers = &mut *self.server_uris.lock();
            let location: Ipv4Addr = task.preferred_locations()[0];
            if let Some((pos, _)) = servers
                .iter()
                .enumerate()
                .find(|(_, e)| *e.ip() == location)
            {
                let target_host = servers.remove(pos).unwrap();
                servers.push_front(target_host.clone());
                target_host
            } else {
                unreachable!()
            }
        }
    }

    impl_common_scheduler_funcs!();
}<|MERGE_RESOLUTION|>--- conflicted
+++ resolved
@@ -318,18 +318,6 @@
     ) where
         F: SerFunc((TaskContext, Box<dyn Iterator<Item = T>>)) -> U,
     {
-<<<<<<< HEAD
-        if self.master {
-            log::debug!("inside submit task");
-            let my_attempt_id = self.attempt_id.fetch_add(1, Ordering::SeqCst);
-            let event_queues = self.event_queues.clone();
-            let event_queues_clone = event_queues;
-            thread_pool.execute(move || {
-                while let Err(_) = TcpStream::connect(&target_executor) {
-                    continue;
-                }
-                let ser_task = task;
-=======
         if !env::Configuration::get().is_driver {
             return;
         }
@@ -350,7 +338,6 @@
                             task_bytes.len(),
                             target_executor.port(),
                         );
->>>>>>> 02464675
 
                         let mut message = capnp::message::Builder::new_default();
                         let mut task_data = message.init_root::<serialized_data::Builder>();
@@ -360,55 +347,6 @@
                             .map_err(Error::CapnpDeserialization)
                             .unwrap();
 
-<<<<<<< HEAD
-                let r = ::capnp::message::ReaderOptions {
-                    traversal_limit_in_words: std::u64::MAX,
-                    nesting_limit: 64,
-                };
-                let mut stream_r = std::io::BufReader::new(&mut stream);
-                let message_reader = serialize_packed::read_message(&mut stream_r, r).unwrap();
-                let task_data = message_reader
-                    .get_root::<serialized_data::Reader>()
-                    .unwrap();
-                log::debug!(
-                    "task in executor {} {} master task result len",
-                    target_executor.port(),
-                    task_data.get_msg().unwrap().len()
-                );
-                let result: TaskResult =
-                    bincode::deserialize(&task_data.get_msg().unwrap()).unwrap();
-                match ser_task {
-                    TaskOption::ResultTask(tsk) => {
-                        let result = match result {
-                            TaskResult::ResultTask(r) => r,
-                            _ => panic!("wrong result type"),
-                        };
-                        if let Ok(task_final) = tsk.downcast::<ResultTask<T, U, F>>() {
-                            let task_final = task_final as Box<dyn TaskBase>;
-                            DistributedScheduler::task_ended(
-                                event_queues_clone,
-                                task_final,
-                                TastEndReason::Success,
-                                // Can break in future. But actually not needed for distributed scheduler since task runs on different processes.
-                                // Currently using this because local scheduler needs it. It can be solved by refactoring tasks differently for local and distributed scheduler
-                                crate::serializable_traits::from_arc(result),
-                            );
-                        }
-                    }
-                    TaskOption::ShuffleMapTask(tsk) => {
-                        let result = match result {
-                            TaskResult::ShuffleTask(r) => r,
-                            _ => panic!("wrong result type"),
-                        };
-                        if let Ok(task_final) = tsk.downcast::<ShuffleMapTask>() {
-                            let task_final = task_final as Box<dyn TaskBase>;
-                            DistributedScheduler::task_ended(
-                                event_queues_clone,
-                                task_final,
-                                TastEndReason::Success,
-                                crate::serializable_traits::from_arc(result),
-                            );
-=======
                         log::debug!("sent data to exec @{}", target_executor.port());
 
                         // receive results back
@@ -424,7 +362,6 @@
                     Err(_) => {
                         if num_retries > 5 {
                             panic!("executor @{} not initialized", target_executor.port());
->>>>>>> 02464675
                         }
                         tokio::time::delay_for(Duration::from_millis(20)).await;
                         num_retries += 1;
