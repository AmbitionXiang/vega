use std::any::Any;
use std::clone::Clone;
use std::collections::{BTreeSet, HashMap, HashSet, VecDeque};
use std::net::{Ipv4Addr, SocketAddrV4};
use std::option::Option;
use std::sync::{
    atomic::{AtomicUsize, Ordering},
    Arc,
};
use std::time::{Duration, Instant};

use crate::dag_scheduler::{CompletionEvent, TastEndReason};
use crate::dependency::ShuffleDependencyTrait;
use crate::env;
use crate::error::Result;
use crate::job::{Job, JobTracker};
use crate::map_output_tracker::MapOutputTracker;
use crate::rdd::{Rdd, RddBase};
use crate::result_task::ResultTask;
use crate::scheduler::{EventQueue, NativeScheduler};
use crate::serializable_traits::{Data, SerFunc};
<<<<<<< HEAD
use crate::serialized_data_capnp::serialized_data;
=======
>>>>>>> 02464675
use crate::shuffle::ShuffleMapTask;
use crate::stage::Stage;
use crate::task::{TaskBase, TaskContext, TaskOption, TaskResult};
use crate::utils;
use dashmap::DashMap;
use parking_lot::Mutex;
<<<<<<< HEAD
use serde_traitobject::Arc as SerArc;
use threadpool::ThreadPool;
=======
>>>>>>> 02464675

#[derive(Clone, Default)]
pub struct LocalScheduler {
    max_failures: usize,
    attempt_id: Arc<AtomicUsize>,
    resubmit_timeout: u128,
    poll_timeout: u64,
    event_queues: EventQueue,
    pub(crate) next_job_id: Arc<AtomicUsize>,
    next_run_id: Arc<AtomicUsize>,
    next_task_id: Arc<AtomicUsize>,
    next_stage_id: Arc<AtomicUsize>,
    stage_cache: Arc<DashMap<usize, Stage>>,
    shuffle_to_map_stage: Arc<DashMap<usize, Stage>>,
    cache_locs: Arc<DashMap<usize, Vec<Vec<Ipv4Addr>>>>,
    master: bool,
    framework_name: String,
    is_registered: bool, //TODO check if it is necessary
    active_jobs: HashMap<usize, Job>,
    active_job_queue: Vec<Job>,
    taskid_to_jobid: HashMap<String, usize>,
    taskid_to_slaveid: HashMap<String, String>,
    job_tasks: HashMap<usize, HashSet<String>>,
    slaves_with_executors: HashSet<String>,
    map_output_tracker: MapOutputTracker,
    // TODO fix proper locking mechanism
    scheduler_lock: Arc<Mutex<bool>>,
}

impl LocalScheduler {
    pub fn new(max_failures: usize, master: bool) -> Self {
        LocalScheduler {
            max_failures,
            attempt_id: Arc::new(AtomicUsize::new(0)),
            resubmit_timeout: 2000,
            poll_timeout: 50,
            event_queues: Arc::new(DashMap::new()),
            next_job_id: Arc::new(AtomicUsize::new(0)),
            next_run_id: Arc::new(AtomicUsize::new(0)),
            next_task_id: Arc::new(AtomicUsize::new(0)),
            next_stage_id: Arc::new(AtomicUsize::new(0)),
            stage_cache: Arc::new(DashMap::new()),
            shuffle_to_map_stage: Arc::new(DashMap::new()),
            cache_locs: Arc::new(DashMap::new()),
            master,
            framework_name: "spark".to_string(),
            is_registered: true, //TODO check if it is necessary
            active_jobs: HashMap::new(),
            active_job_queue: Vec::new(),
            taskid_to_jobid: HashMap::new(),
            taskid_to_slaveid: HashMap::new(),
            job_tasks: HashMap::new(),
            slaves_with_executors: HashSet::new(),
            map_output_tracker: env::Env::get().map_output_tracker.clone(),
            scheduler_lock: Arc::new(Mutex::new(true)),
        }
    }

    pub fn run_job<T: Data, U: Data, F>(
        self: Arc<Self>,
        func: Arc<F>,
        final_rdd: Arc<dyn Rdd<Item = T>>,
        partitions: Vec<usize>,
        allow_local: bool,
    ) -> Result<Vec<U>>
    where
        F: SerFunc((TaskContext, Box<dyn Iterator<Item = T>>)) -> U,
    {
        // acquiring lock so that only one job can run at same time this lock is just
        // a temporary patch for preventing multiple jobs to update cache locks which affects
        // construction of dag task graph. dag task graph construction needs to be altered
        let _lock = self.scheduler_lock.lock();
        let jt = JobTracker::from_scheduler(&*self, func, final_rdd.clone(), partitions);

        //TODO update cache

        if allow_local {
            if let Some(result) = LocalScheduler::local_execution(jt.clone())? {
                return Ok(result);
            }
        }

        self.event_queues.insert(jt.run_id, VecDeque::new());

        let self_clone = Arc::clone(&self);
        let jt_clone = jt.clone();
        // run in async executor
        let executor = env::Env::get_async_handle();
        let results = executor.enter(move || {
            let self_borrow = &*self_clone;
            let jt = jt_clone;
            let mut results: Vec<Option<U>> = (0..jt.num_output_parts).map(|_| None).collect();
            let mut fetch_failure_duration = Duration::new(0, 0);

            self_borrow.submit_stage(jt.final_stage.clone(), jt.clone());
            utils::yield_tokio_futures();
            log::debug!(
                "pending stages and tasks: {:?}",
                jt.pending_tasks
                    .lock()
                    .iter()
                    .map(|(k, v)| (k.id, v.iter().map(|x| x.get_task_id()).collect::<Vec<_>>()))
                    .collect::<Vec<_>>()
            );

            let mut num_finished = 0;
            while num_finished != jt.num_output_parts {
                let event_option = self_borrow.wait_for_event(jt.run_id, self_borrow.poll_timeout);
                let start = Instant::now();

                if let Some(evt) = event_option {
                    log::debug!("event starting");
                    let stage = self_borrow
                        .stage_cache
                        .get(&evt.task.get_stage_id())
                        .unwrap()
                        .clone();
                    log::debug!(
                        "removing stage #{} task from pending task #{}",
                        stage.id,
                        evt.task.get_task_id()
                    );
                    jt.pending_tasks
                        .lock()
                        .get_mut(&stage)
                        .unwrap()
                        .remove(&evt.task);
                    use super::dag_scheduler::TastEndReason::*;
                    match evt.reason {
                        Success => self_borrow.on_event_success(
                            evt,
                            &mut results,
                            &mut num_finished,
                            jt.clone(),
                        ),
                        FetchFailed(failed_vals) => {
                            self_borrow.on_event_failure(
                                jt.clone(),
                                failed_vals,
                                evt.task.get_stage_id(),
                            );
                            fetch_failure_duration = start.elapsed();
                        }
                        Error(error) => panic!("{}", error),
                        OtherFailure(msg) => panic!("{}", msg),
                    }
                }
            }

            if !jt.failed.lock().is_empty()
                && fetch_failure_duration.as_millis() > self_borrow.resubmit_timeout
            {
                self_borrow.update_cache_locs();
                for stage in jt.failed.lock().iter() {
                    self_borrow.submit_stage(stage.clone(), jt.clone());
                }
                utils::yield_tokio_futures();
                jt.failed.lock().clear();
            }
            results
        });

        self.event_queues.remove(&jt.run_id);
        Ok(results
            .into_iter()
            .map(|s| match s {
                Some(v) => v,
                None => panic!("some results still missing"),
            })
            .collect())
    }

<<<<<<< HEAD
    fn wait_for_event(&self, run_id: usize, timeout: u64) -> Option<CompletionEvent> {
        let end = Instant::now() + Duration::from_millis(timeout);
        while self.event_queues.lock().get(&run_id).unwrap().is_empty() {
            if Instant::now() > end {
                return None;
            } else {
                thread::sleep(end - Instant::now());
            }
        }
        self.event_queues
            .lock()
            .get_mut(&run_id)
            .unwrap()
            .pop_front()
    }

    async fn run_task<T: Data, U: Data, F>(
        event_queues: Arc<Mutex<HashMap<usize, VecDeque<CompletionEvent>>>>,
=======
    fn run_task<T: Data, U: Data, F>(
        event_queues: Arc<DashMap<usize, VecDeque<CompletionEvent>>>,
>>>>>>> 02464675
        task: Vec<u8>,
        _id_in_job: usize,
        attempt_id: usize,
    ) where
        F: SerFunc((TaskContext, Box<dyn Iterator<Item = T>>)) -> U,
    {
        let des_task: TaskOption = bincode::deserialize(&task).unwrap();
        let result = des_task.run(attempt_id).await;
        match des_task {
            TaskOption::ResultTask(tsk) => {
                let result = match result {
                    TaskResult::ResultTask(r) => r,
                    _ => panic!("wrong result type"),
                };
                if let Ok(task_final) = tsk.downcast::<ResultTask<T, U, F>>() {
                    let task_final = task_final as Box<dyn TaskBase>;
                    LocalScheduler::task_ended(
                        event_queues,
                        task_final,
                        TastEndReason::Success,
                        crate::serializable_traits::from_arc(result),
                    );
                }
            }
            TaskOption::ShuffleMapTask(tsk) => {
                let result = match result {
                    TaskResult::ShuffleTask(r) => r,
                    _ => panic!("wrong result type"),
                };
                if let Ok(task_final) = tsk.downcast::<ShuffleMapTask>() {
                    let task_final = task_final as Box<dyn TaskBase>;
                    LocalScheduler::task_ended(
                        event_queues,
                        task_final,
                        TastEndReason::Success,
                        crate::serializable_traits::from_arc(result),
                    );
                }
            }
        };
    }

    fn task_ended(
        event_queues: Arc<DashMap<usize, VecDeque<CompletionEvent>>>,
        task: Box<dyn TaskBase>,
        reason: TastEndReason,
        result: Box<dyn Any + Send + Sync>,
        //TODO accumvalues needs to be done
    ) {
        let result = Some(result);
        if let Some(mut queue) = event_queues.get_mut(&(task.get_run_id())) {
            queue.push_back(CompletionEvent {
                task,
                reason,
                result,
                accum_updates: HashMap::new(),
            });
        } else {
            log::debug!("ignoring completion event for DAG Job");
        }
    }
}

impl NativeScheduler for LocalScheduler {
    /// Every single task is run in the local thread pool
    fn submit_task<T: Data, U: Data, F>(
        &self,
        task: TaskOption,
        id_in_job: usize,
        _server_address: SocketAddrV4,
    ) where
        F: SerFunc((TaskContext, Box<dyn Iterator<Item = T>>)) -> U,
    {
        log::debug!("inside submit task");
        let my_attempt_id = self.attempt_id.fetch_add(1, Ordering::SeqCst);
        let event_queues = self.event_queues.clone();
        let task = bincode::serialize(&task).unwrap();

<<<<<<< HEAD
        // send it to a socket where the executors are listening even in local mode
        // so they run in async runtime threadpool
        todo!()
        // thread_pool.execute(move || {
        //     LocalScheduler::run_task::<T, U, F>(event_queues, task, id_in_job, my_attempt_id)
        // });
=======
        tokio::task::spawn_blocking(move || {
            LocalScheduler::run_task::<T, U, F>(event_queues, task, id_in_job, my_attempt_id)
        });
>>>>>>> 02464675
    }

    fn next_executor_server(&self, _rdd: &dyn TaskBase) -> SocketAddrV4 {
        // Just point to the localhost
        SocketAddrV4::new(Ipv4Addr::LOCALHOST, 0)
    }

    impl_common_scheduler_funcs!();
}<|MERGE_RESOLUTION|>--- conflicted
+++ resolved
@@ -19,21 +19,12 @@
 use crate::result_task::ResultTask;
 use crate::scheduler::{EventQueue, NativeScheduler};
 use crate::serializable_traits::{Data, SerFunc};
-<<<<<<< HEAD
-use crate::serialized_data_capnp::serialized_data;
-=======
->>>>>>> 02464675
 use crate::shuffle::ShuffleMapTask;
 use crate::stage::Stage;
 use crate::task::{TaskBase, TaskContext, TaskOption, TaskResult};
 use crate::utils;
 use dashmap::DashMap;
 use parking_lot::Mutex;
-<<<<<<< HEAD
-use serde_traitobject::Arc as SerArc;
-use threadpool::ThreadPool;
-=======
->>>>>>> 02464675
 
 #[derive(Clone, Default)]
 pub struct LocalScheduler {
@@ -206,29 +197,8 @@
             .collect())
     }
 
-<<<<<<< HEAD
-    fn wait_for_event(&self, run_id: usize, timeout: u64) -> Option<CompletionEvent> {
-        let end = Instant::now() + Duration::from_millis(timeout);
-        while self.event_queues.lock().get(&run_id).unwrap().is_empty() {
-            if Instant::now() > end {
-                return None;
-            } else {
-                thread::sleep(end - Instant::now());
-            }
-        }
-        self.event_queues
-            .lock()
-            .get_mut(&run_id)
-            .unwrap()
-            .pop_front()
-    }
-
-    async fn run_task<T: Data, U: Data, F>(
-        event_queues: Arc<Mutex<HashMap<usize, VecDeque<CompletionEvent>>>>,
-=======
     fn run_task<T: Data, U: Data, F>(
         event_queues: Arc<DashMap<usize, VecDeque<CompletionEvent>>>,
->>>>>>> 02464675
         task: Vec<u8>,
         _id_in_job: usize,
         attempt_id: usize,
@@ -307,18 +277,9 @@
         let event_queues = self.event_queues.clone();
         let task = bincode::serialize(&task).unwrap();
 
-<<<<<<< HEAD
-        // send it to a socket where the executors are listening even in local mode
-        // so they run in async runtime threadpool
-        todo!()
-        // thread_pool.execute(move || {
-        //     LocalScheduler::run_task::<T, U, F>(event_queues, task, id_in_job, my_attempt_id)
-        // });
-=======
         tokio::task::spawn_blocking(move || {
             LocalScheduler::run_task::<T, U, F>(event_queues, task, id_in_job, my_attempt_id)
         });
->>>>>>> 02464675
     }
 
     fn next_executor_server(&self, _rdd: &dyn TaskBase) -> SocketAddrV4 {
