use std::collections::LinkedList;
use std::collections::{HashMap, HashSet};
use std::net::{Ipv4Addr, SocketAddr, TcpListener, TcpStream};
use std::sync::Arc;
use std::thread;
use std::time;

use crate::cache::{BoundedMemoryCache, CachePutResponse, KeySpace};
use crate::env;
use crate::rdd::Rdd;
use crate::serializable_traits::Data;
use crate::serialized_data_capnp::serialized_data;
use crate::split::Split;
use capnp::serialize_packed;
<<<<<<< HEAD
use futures::StreamExt;
=======
use dashmap::DashMap;
>>>>>>> 02464675
use parking_lot::RwLock;
use serde_derive::{Deserialize, Serialize};

// Cache tracker works by creating a server in master node and slave nodes acting as clients
#[derive(Serialize, Deserialize)]
pub enum CacheTrackerMessage {
    AddedToCache {
        rdd_id: usize,
        partition: usize,
        host: Ipv4Addr,
        size: usize,
    },
    DroppedFromCache {
        rdd_id: usize,
        partition: usize,
        host: Ipv4Addr,
        size: usize,
    },
    MemoryCacheLost {
        host: Ipv4Addr,
    },
    RegisterRdd {
        rdd_id: usize,
        num_partitions: usize,
    },
    SlaveCacheStarted {
        host: Ipv4Addr,
        size: usize,
    },
    GetCacheStatus,
    GetCacheLocations,
    StopCacheTracker,
}

#[derive(Serialize, Deserialize)]
pub enum CacheTrackerMessageReply {
    CacheLocations(HashMap<usize, Vec<LinkedList<Ipv4Addr>>>),
    CacheStatus(Vec<(Ipv4Addr, usize, usize)>),
    Ok,
}

#[derive(Clone, Debug)]
pub(crate) struct CacheTracker {
    is_master: bool,
    locs: Arc<DashMap<usize, Vec<LinkedList<Ipv4Addr>>>>,
    slave_capacity: Arc<DashMap<Ipv4Addr, usize>>,
    slave_usage: Arc<DashMap<Ipv4Addr, usize>>,
    registered_rdd_ids: Arc<RwLock<HashSet<usize>>>,
    loading: Arc<RwLock<HashSet<(usize, usize)>>>,
    cache: KeySpace<'static>,
    master_addr: SocketAddr,
}

impl CacheTracker {
    pub fn new(
        is_master: bool,
        master_addr: SocketAddr,
        local_ip: Ipv4Addr,
        the_cache: &'static BoundedMemoryCache,
    ) -> Self {
        let m = CacheTracker {
            is_master,
            locs: Arc::new(DashMap::new()),
            slave_capacity: Arc::new(DashMap::new()),
            slave_usage: Arc::new(DashMap::new()),
            registered_rdd_ids: Arc::new(RwLock::new(HashSet::new())),
            loading: Arc::new(RwLock::new(HashSet::new())),
            cache: the_cache.new_key_space(),
            master_addr: SocketAddr::new(master_addr.ip(), master_addr.port() + 1),
        };
        m.server();
        m.client(CacheTrackerMessage::SlaveCacheStarted {
            host: local_ip,
            size: m.cache.get_capacity(),
        });
        m
    }

    // Slave node will ask master node for cache locs
    fn client(&self, message: CacheTrackerMessage) -> CacheTrackerMessageReply {
        while let Err(_) = TcpStream::connect(self.master_addr) {
            continue;
        }
        let mut stream = TcpStream::connect(self.master_addr).unwrap();
        let shuffle_id_bytes = bincode::serialize(&message).unwrap();
        let mut message = capnp::message::Builder::new_default();
        let mut shuffle_data = message.init_root::<serialized_data::Builder>();
        shuffle_data.set_msg(&shuffle_id_bytes);
        serialize_packed::write_message(&mut stream, &message).unwrap();

        let r = capnp::message::ReaderOptions {
            traversal_limit_in_words: std::u64::MAX,
            nesting_limit: 64,
        };
        let mut stream_r = std::io::BufReader::new(&mut stream);
        let message_reader = serialize_packed::read_message(&mut stream_r, r).unwrap();
        let shuffle_data = message_reader
            .get_root::<serialized_data::Reader>()
            .unwrap();
        let reply: CacheTrackerMessageReply =
            bincode::deserialize(&shuffle_data.get_msg().unwrap()).unwrap();
        reply
    }

    // This will start only in master node and will server all the slave nodes
    fn server(&self) {
        if self.is_master {
            let locs = self.locs.clone();
            let slave_capacity = self.slave_capacity.clone();
            let slave_usage = self.slave_usage.clone();
            let master_addr = self.master_addr;
            thread::spawn(move || {
                // TODO: make this use async rt
                let listener = TcpListener::bind(master_addr).unwrap();
                for stream in listener.incoming() {
                    match stream {
                        Err(_) => continue,
                        Ok(mut stream) => {
                            let locs = locs.clone();
                            let slave_capacity = slave_capacity.clone();
                            let slave_usage = slave_usage.clone();
                            thread::spawn(move || {
                                //reading
                                let r = capnp::message::ReaderOptions {
                                    traversal_limit_in_words: std::u64::MAX,
                                    nesting_limit: 64,
                                };
                                let mut stream_r = std::io::BufReader::new(&mut stream);
                                let message_reader =
                                    match serialize_packed::read_message(&mut stream_r, r) {
                                        Ok(s) => s,
                                        Err(_) => return,
                                    };
                                let data = message_reader
                                    .get_root::<serialized_data::Reader>()
                                    .unwrap();
                                let message: CacheTrackerMessage =
                                    bincode::deserialize(data.get_msg().unwrap()).unwrap();
                                //TODO logging
                                let reply = match message {
                                    CacheTrackerMessage::SlaveCacheStarted { host, size } => {
                                        slave_capacity.insert(host.clone(), size);
                                        slave_usage.insert(host, 0);
                                        CacheTrackerMessageReply::Ok
                                    }
                                    CacheTrackerMessage::RegisterRdd {
                                        rdd_id,
                                        num_partitions,
                                    } => {
                                        locs.insert(
                                            rdd_id,
                                            (0..num_partitions)
                                                .map(|_| LinkedList::new())
                                                .collect(),
                                        );
                                        CacheTrackerMessageReply::Ok
                                    }
                                    CacheTrackerMessage::AddedToCache {
                                        rdd_id,
                                        partition,
                                        host,
                                        size,
                                    } => {
                                        if size > 0 {
                                            slave_usage.insert(
                                                host.clone(),
                                                CacheTracker::get_cache_usage(
                                                    slave_usage.clone(),
                                                    host,
                                                ) + size,
                                            );
                                        } else {
                                            //TODO logging
                                        }
                                        if let Some(mut locs_rdd) = locs.get_mut(&rdd_id) {
                                            if let Some(locs_rdd_p) = locs_rdd.get_mut(partition) {
                                                locs_rdd_p.push_front(host);
                                            }
                                        }
                                        CacheTrackerMessageReply::Ok
                                    }
                                    CacheTrackerMessage::DroppedFromCache {
                                        rdd_id,
                                        partition,
                                        host,
                                        size,
                                    } => {
                                        if size > 0 {
                                            let remaining = CacheTracker::get_cache_usage(
                                                slave_usage.clone(),
                                                host,
                                            ) - size;
                                            slave_usage.insert(host.clone(), remaining);
                                        }
                                        let remaining_locs = locs
                                            .get(&rdd_id)
                                            .unwrap()
                                            .get(partition)
                                            .unwrap()
                                            .iter()
                                            .filter(|x| *x == &host)
                                            .copied()
                                            .collect();
                                        if let Some(mut locs_r) = locs.get_mut(&rdd_id) {
                                            if let Some(locs_p) = locs_r.get_mut(partition) {
                                                *locs_p = remaining_locs;
                                            }
                                        }
                                        CacheTrackerMessageReply::Ok
                                    }
                                    //TODO memory cache lost needs to be implemented
                                    CacheTrackerMessage::GetCacheLocations => {
                                        let locs_clone = locs
                                            .iter()
                                            .map(|kv| {
                                                let (k, v) = (kv.key(), kv.value());
                                                (*k, v.clone())
                                            })
                                            .collect();
                                        CacheTrackerMessageReply::CacheLocations(locs_clone)
                                    }
                                    CacheTrackerMessage::GetCacheStatus => {
                                        let status = slave_capacity
                                            .iter()
                                            .map(|kv| {
                                                let (host, capacity) = (kv.key(), kv.value());
                                                (
                                                    *host,
                                                    *capacity,
                                                    CacheTracker::get_cache_usage(
                                                        slave_usage.clone(),
                                                        *host,
                                                    ),
                                                )
                                            })
                                            .collect();
                                        CacheTrackerMessageReply::CacheStatus(status)
                                    }
                                    _ => CacheTrackerMessageReply::Ok,
                                };
                                let result = bincode::serialize(&reply).unwrap();
                                let mut message = capnp::message::Builder::new_default();
                                let mut locs_data = message.init_root::<serialized_data::Builder>();
                                locs_data.set_msg(&result);
                                serialize_packed::write_message(&mut stream, &message).unwrap();
                            });
                        }
                    }
                }
            });
        }
    }

    pub fn get_cache_usage(slave_usage: Arc<DashMap<Ipv4Addr, usize>>, host: Ipv4Addr) -> usize {
        match slave_usage.get(&host) {
            Some(s) => *s,
            None => 0,
        }
    }

    pub fn get_cache_capacity(
        slave_capacity: Arc<DashMap<Ipv4Addr, usize>>,
        host: Ipv4Addr,
    ) -> usize {
        match slave_capacity.get(&host) {
            Some(s) => *s,
            None => 0,
        }
    }

    pub fn register_rdd(&self, rdd_id: usize, num_partitions: usize) {
        if !self.registered_rdd_ids.read().contains(&rdd_id) {
            //TODO logging
            self.registered_rdd_ids.write().insert(rdd_id);
            self.client(CacheTrackerMessage::RegisterRdd {
                rdd_id,
                num_partitions,
            });
        }
    }

    pub fn get_location_snapshot(&self) -> HashMap<usize, Vec<Vec<Ipv4Addr>>> {
        match self.client(CacheTrackerMessage::GetCacheLocations) {
            CacheTrackerMessageReply::CacheLocations(s) => s
                .into_iter()
                .map(|(k, v)| {
                    let v = v
                        .into_iter()
                        .map(|x| x.into_iter().map(|x| x).collect())
                        .collect();
                    (k, v)
                })
                .collect(),
            _ => panic!("wrong type from cache tracker"),
        }
    }

    pub fn get_cache_status(&self) -> Vec<(Ipv4Addr, usize, usize)> {
        match self.client(CacheTrackerMessage::GetCacheStatus) {
            CacheTrackerMessageReply::CacheStatus(s) => s,
            _ => panic!("wrong type from cache tracker"),
        }
    }

    pub async fn get_or_compute<T: Data>(
        &self,
        rdd: Arc<dyn Rdd<Item = T>>,
        split: Box<dyn Split>,
    ) -> Box<dyn Iterator<Item = T>> {
        if let Some(cached_val) = self.cache.get(rdd.get_rdd_id(), split.get_index()) {
            let res: Vec<T> = bincode::deserialize(&cached_val).unwrap();
            Box::new(res.into_iter())
        } else {
            let key = (rdd.get_rdd_id(), split.get_index());
            while self.loading.read().contains(&key) {
                let dur = time::Duration::from_millis(1);
                thread::sleep(dur);
            }
            if let Some(cached_val) = self.cache.get(rdd.get_rdd_id(), split.get_index()) {
                let res: Vec<T> = bincode::deserialize(&cached_val).unwrap();
                return Box::new(res.into_iter());
            }
            self.loading.write().insert(key);

            let mut lock = self.loading.write();
<<<<<<< HEAD
            let mut computation = rdd.compute(split.clone()).await.unwrap();
            res = computation.lock().into_iter().collect();
=======
            let res: Vec<_> = rdd.compute(split.clone()).unwrap().collect();
>>>>>>> 02464675
            let res_bytes = bincode::serialize(&res).unwrap();
            let put_response = self
                .cache
                .put(rdd.get_rdd_id(), split.get_index(), res_bytes);
            lock.remove(&key);

            if let CachePutResponse::CachePutSuccess(size) = put_response {
                self.client(CacheTrackerMessage::AddedToCache {
                    rdd_id: rdd.get_rdd_id(),
                    partition: split.get_index(),
                    host: env::Configuration::get().local_ip,
                    size,
                });
            }
            Box::new(res.into_iter())
        }
    }

    //TODO drop_entry needs to be implemented
}<|MERGE_RESOLUTION|>--- conflicted
+++ resolved
@@ -12,11 +12,7 @@
 use crate::serialized_data_capnp::serialized_data;
 use crate::split::Split;
 use capnp::serialize_packed;
-<<<<<<< HEAD
-use futures::StreamExt;
-=======
 use dashmap::DashMap;
->>>>>>> 02464675
 use parking_lot::RwLock;
 use serde_derive::{Deserialize, Serialize};
 
@@ -342,12 +338,7 @@
             self.loading.write().insert(key);
 
             let mut lock = self.loading.write();
-<<<<<<< HEAD
-            let mut computation = rdd.compute(split.clone()).await.unwrap();
-            res = computation.lock().into_iter().collect();
-=======
             let res: Vec<_> = rdd.compute(split.clone()).unwrap().collect();
->>>>>>> 02464675
             let res_bytes = bincode::serialize(&res).unwrap();
             let put_response = self
                 .cache
